--- conflicted
+++ resolved
@@ -21,44 +21,6 @@
 #include "stencil/partition.hpp"
 #include "stencil/tx.hpp"
 
-<<<<<<< HEAD
-=======
-
-// https://www.geeksforgeeks.org/print-all-prime-factors-of-a-given-number/
-std::vector<size_t> prime_factors(size_t n) {
-  std::vector<size_t> result;
-
-  while (n % 2 == 0) {
-    result.push_back(2);
-    n = n / 2;
-  }
-  for (int i = 3; i <= sqrt(n); i = i + 2) {
-    // While i divides n, print i and divide n
-    while (n % i == 0) {
-      result.push_back(i);
-      n = n / i;
-    }
-  }
-  if (n > 2)
-    result.push_back(n);
-
-  return result;
-}
-
-/*!
-  min element / max element
-*/
-double cubeness(double x, double y, double z) {
-  double smallest = min(x, min(y, z));
-  double largest = max(x, max(y, z));
-  return smallest / largest;
-}
-
-/*! \brief ceil(n/d)
- */
-size_t div_ceil(size_t n, size_t d) { return (n + d - 1) / d; }
-
->>>>>>> e821f0c6
 class DistributedDomain {
 private:
   Dim3 size_;
@@ -134,8 +96,9 @@
       colocated_.insert(r);
     }
     assert(colocated_.count(rank_) == 1 && "should be colocated with self");
-    printf("DistributedDomain::ctor(): rank %d colocated with %lu other ranks\n",
-           rank_, colocated_.size() - 1);
+    printf(
+        "DistributedDomain::ctor(): rank %d colocated with %lu other ranks\n",
+        rank_, colocated_.size() - 1);
 
     // Try to enable peer access between all GPUs
     nvtxRangePush("peer_en");
@@ -143,8 +106,8 @@
     // can't use gpus_.size() because we don't own all the GPUs
     int count;
     CUDA_RUNTIME(cudaGetDeviceCount(&count));
-    peerAccess_ = std::vector<std::vector<bool>>(
-        count, std::vector<bool>(count, false));
+    peerAccess_ =
+        std::vector<std::vector<bool>>(count, std::vector<bool>(count, false));
 
     for (int src = 0; src < count; ++src) {
       for (int dst = 0; dst < count; ++dst) {
@@ -177,16 +140,11 @@
 
     // determine decomposition information
     partition_ = new PFP(size_, worldSize_, gpus_.size());
-
   }
 
-  ~DistributedDomain(){
-    delete partition_;
-  }
-
-  std::vector<LocalDomain> &domains() {
-    return domains_;
-  }
+  ~DistributedDomain() { delete partition_; }
+
+  std::vector<LocalDomain> &domains() { return domains_; }
 
   void set_radius(size_t r) { radius_ = r; }
 
@@ -200,50 +158,19 @@
     // create local domains
     for (int i = 0; i < gpus_.size(); i++) {
 
-<<<<<<< HEAD
       Dim3 idx = partition_->dom_idx(rank_, i);
       Dim3 ldSize = partition_->local_domain_size(idx);
-      
 
       LocalDomain ld(ldSize, gpus_[i]);
-=======
-      auto gpu = gpus_[i];
-
-      Dim3 rankIdx;
-      Dim3 gpuIdx;
-
-      auto rank = rank_;
-      rankIdx.x = rank % rankDim_.x;
-      rank /= rankDim_.x;
-      rankIdx.y = rank % rankDim_.y;
-      rank /= rankDim_.y;
-      rankIdx.z = rank;
-
-      gpuIdx.x = i % gpuDim_.x;
-      i /= gpuDim_.x;
-      gpuIdx.y = i % gpuDim_.y;
-      i /= gpuDim_.y;
-      gpuIdx.z = i;
-
-      LocalDomain ld(splitSize, gpu);
->>>>>>> e821f0c6
       ld.radius_ = radius_;
       for (size_t dataIdx = 0; dataIdx < dataElemSize_.size(); ++dataIdx) {
         ld.add_data(dataElemSize_[dataIdx]);
       }
 
       domains_.push_back(ld);
-<<<<<<< HEAD
 
       printf("rank=%d gpu=%d (cuda id=%d) => [%ld,%ld,%ld]\n", rank_, i,
              gpus_[i], idx.x, idx.y, idx.z);
-=======
-      Dim3 idx = rankIdx * gpuDim_ + gpuIdx;
-      
-      std::cerr << "rank=" << rank_ << " gpui=" << i << " (actual gpu=" << gpu << ") =>"
-	        << " rankIdx=" << rankIdx << " gpuIdx=" << gpuIdx << " domIdx" << idx << "\n";
-
->>>>>>> e821f0c6
       domainIdx_.push_back(idx);
     }
 
@@ -294,25 +221,11 @@
               continue; // don't send in no direction
             }
 
-<<<<<<< HEAD
             // who i am sending to for this dirVec
             Dim3 dstIdx = (myIdx + dirVec).wrap(rankDim * gpuDim);
 
             // who is sending to me for this dirVec
             Dim3 srcIdx = (myIdx - dirVec).wrap(rankDim * gpuDim);
-=======
-            // which compute domain do I send to for this direction
-            Dim3 dstIdx = (myIdx + dirVec).wrap(rankDim_ * gpuDim_);
-
-            // which compute domain do I recv from for this direction
-            Dim3 srcIdx = (myIdx - dirVec).wrap(rankDim_ * gpuDim_);
-
-            int myGPU = d.gpu();
-
-            int logicalMyGPU = get_logical_gpu(myIdx);
-            int logicalSrcGPU = get_logical_gpu(srcIdx);
-            int logicalDstGPU = get_logical_gpu(dstIdx);
->>>>>>> e821f0c6
 
             // logical GPU number, not device ID
             int srcGPU = partition_->get_gpu(srcIdx);
