#pragma once

#include <functional>
#include <future>
#include <iomanip>
#include <sstream>

#include <mpi.h>

#include <nvToolsExt.h>

// getpid()
#include <sys/types.h>
#include <unistd.h>

#include "stencil/copy.cuh"
#include "stencil/cuda_runtime.hpp"
#include "stencil/local_domain.cuh"
#include "stencil/packer.cuh"
#include "stencil/rcstream.hpp"

#include "tx_common.hpp"

// #define ANY_LOUD
// #define REGION_LOUD
// #define REMOTE_LOUD

inline void print_bytes(const char *obj, size_t n) {
  std::cerr << std::hex << std::setfill('0'); // needs to be set only once
  auto *ptr = reinterpret_cast<const unsigned char *>(obj);
  for (int i = 0; i < n; i++, ptr++) {
    if (i % sizeof(uint64_t) == 0) {
      std::cerr << std::endl;
    }
    std::cerr << std::setw(2) << static_cast<unsigned>(*ptr) << " ";
  }
  std::cerr << std::endl;
}

/* Send messages to local domains with a kernel
 */
class PeerAccessSender {
private:
  std::vector<Message> outbox_;

  // one stream per source device
  std::vector<RcStream> streams_;

  std::vector<const LocalDomain *> domains_;

public:
  PeerAccessSender() {}

  ~PeerAccessSender() {}

  void prepare(std::vector<Message> &outbox,
               const std::vector<LocalDomain> &domains) {
    outbox_ = outbox;

    for (auto &e : domains) {
      domains_.push_back(&e);
    }

    // create a stream per device
    for (auto &msg : outbox_) {
      int srcDev = domains_[msg.srcGPU_]->gpu();
      int dstDev = domains_[msg.dstGPU_]->gpu();
      if (srcDev >= streams_.size()) {
        streams_.resize(srcDev + 1);
      }
      if (dstDev >= streams_.size()) {
        streams_.resize(dstDev + 1);
      }
    }
    for (size_t i = 0; i < streams_.size(); ++i) {
      streams_[i] = RcStream(i);
    }
  }

  void send() {

    nvtxRangePush("PeerSender::send");

    // translate data with kernel
    for (auto &msg : outbox_) {
      const LocalDomain *srcDomain = domains_[msg.srcGPU_];
      const LocalDomain *dstDomain = domains_[msg.dstGPU_];
      const Dim3 dstSz = dstDomain->raw_size();
      const Dim3 srcSz = srcDomain->raw_size();
      const Dim3 srcPos = srcDomain->halo_pos(msg.dir_, false /*interior*/);
      const Dim3 dstPos = dstDomain->halo_pos(msg.dir_, true /*exterior*/);
      const Dim3 extent = srcDomain->halo_extent(msg.dir_);
      RcStream &stream = streams_[srcDomain->gpu()];
      const dim3 dimBlock = make_block_dim(extent, 512 /*threads per block*/);
      const dim3 dimGrid = (extent + Dim3(dimBlock) - 1) / (Dim3(dimBlock));
      assert(stream.device() == srcDomain->gpu());
      CUDA_RUNTIME(cudaSetDevice(stream.device()));
      assert(srcDomain->num_data() == dstDomain->num_data());

      multi_translate<<<dimGrid, dimBlock, 0, stream>>>(
          dstDomain->dev_curr_datas(), dstPos, dstSz,
          srcDomain->dev_curr_datas(), srcPos, srcSz, extent,
          srcDomain->dev_elem_sizes(), srcDomain->num_data());
      CUDA_RUNTIME(cudaGetLastError());
    }

    nvtxRangePop(); // PeerSender::send
  }

  void wait() {
    for (auto &s : streams_) {
      CUDA_RUNTIME(cudaStreamSynchronize(s));
    }
  }
};

/* Send messages between local domains by pack, cudaMemcpyPeerAsync, unpack
 */
class PeerCopySender {
private:
  size_t srcGPU_;
  size_t dstGPU_;
  LocalDomain *srcDomain_;
  LocalDomain *dstDomain_;

  // one stream per source and destination operations
  RcStream srcStream_;
  RcStream dstStream_;

  // event to sync src and dst streams
  cudaEvent_t event_;

  // packed buffers
  DevicePacker packer_;
  DeviceUnpacker unpacker_;

public:
  PeerCopySender(size_t srcGPU, size_t dstGPU, LocalDomain &srcDomain,
                 LocalDomain &dstDomain)
      : srcGPU_(srcGPU), dstGPU_(dstGPU), srcDomain_(&srcDomain),
        dstDomain_(&dstDomain), srcStream_(srcDomain.gpu()),
        dstStream_(dstDomain.gpu()) {}

  void prepare(std::vector<Message> &outbox) {
    packer_.prepare(srcDomain_, outbox);
    unpacker_.prepare(dstDomain_, outbox);

    // create event
    CUDA_RUNTIME(cudaSetDevice(srcDomain_->gpu()));
    CUDA_RUNTIME(cudaEventCreate(&event_));
  }

  void send() {
    nvtxRangePush("PeerCopySender::send");
    assert(packer_.data());
    assert(unpacker_.data());
    assert(packer_.size() == unpacker_.size());

    // pack data in source stream
    packer_.pack(srcStream_);

    // copy from src device to dst device
    const int dstDev = dstDomain_->gpu();
    const int srcDev = srcDomain_->gpu();
    CUDA_RUNTIME(cudaMemcpyPeerAsync(unpacker_.data(), dstDev, packer_.data(), srcDev, packer_.size(),
                                     srcStream_));

    // sync src and dst streams
    CUDA_RUNTIME(cudaEventRecord(event_, srcStream_));
    CUDA_RUNTIME(cudaSetDevice(dstDomain_->gpu()));
    CUDA_RUNTIME(cudaStreamWaitEvent(dstStream_, event_, 0 /*flags*/));

    unpacker_.unpack(dstStream_);
    nvtxRangePop(); // PeerCopySender::send
  }

  void wait() {
    cudaStreamSynchronize(srcStream_);
    cudaStreamSynchronize(dstStream_);
  }
};

/*! Send data between CUDA devices in colocated ranks
 */
class ColocatedDeviceSender {
private:
  int srcRank_;
  int srcGPU_; // domain ID
  int srcDev_; // cuda ID
  int dstRank_;
  int dstGPU_; // domain ID

  void *dstBuf_; // buffer on dst device in another process
  size_t bufSize_;

  int dstDev_; // cuda ID

  cudaEvent_t event_;
  cudaIpcMemHandle_t memHandle_;
  cudaIpcEventHandle_t evtHandle_;

  MPI_Request evtReq_;
  MPI_Request memReq_;
  MPI_Request idReq_;

  int tagUb_; // largest tag value, if positive

public:
  ColocatedDeviceSender() : dstBuf_(nullptr), event_(0) {}
  ColocatedDeviceSender(int srcRank, int srcGPU, // domain ID
                        int dstRank, int dstGPU, // domain ID
                        int srcDev)              // cuda ID
      : srcRank_(srcRank), srcGPU_(srcGPU), dstRank_(dstRank), dstGPU_(dstGPU),
        srcDev_(srcDev), dstBuf_(nullptr), bufSize_(0), event_(0) {

    int tag_ub = -1;
    int flag;
    int *tag_ub_ptr;
    MPI_Comm_get_attr(MPI_COMM_WORLD, MPI_TAG_UB, &tag_ub_ptr, &flag);
    assert(flag);
    if (flag)
      tag_ub = *tag_ub_ptr;
    tagUb_ = tag_ub;
  }

  ~ColocatedDeviceSender() {
    if (dstBuf_) {
      CUDA_RUNTIME(cudaSetDevice(srcDev_));
      CUDA_RUNTIME(cudaIpcCloseMemHandle(dstBuf_));
    }
    dstBuf_ = nullptr;
    if (event_) {
      CUDA_RUNTIME(cudaEventDestroy(event_));
    }
  }

  void start_prepare(size_t numBytes) {
    const int payload = ((srcGPU_ & 0xFF) << 8) | (dstGPU_ & 0xFF);

    // fprintf(stderr, "ColoDevSend::start_prepare: srcDev=%d (r%dg%d to
    // r%dg%d)\n", srcDev_, srcRank_, srcGPU_, dstRank_, dstGPU_);

    // create an event and associated handle
    CUDA_RUNTIME(cudaSetDevice(srcDev_));
    CUDA_RUNTIME(cudaEventCreate(&event_, cudaEventInterprocess |
                                              cudaEventDisableTiming));
    CUDA_RUNTIME(cudaIpcGetEventHandle(&evtHandle_, event_));

    MPI_Isend(&evtHandle_, sizeof(evtHandle_), MPI_BYTE, dstRank_,
              make_tag<MsgKind::ColocatedEvt>(payload), MPI_COMM_WORLD,
              &evtReq_);

    // Recieve the IPC mem handle
    const int memHandleTag = make_tag<MsgKind::ColocatedMem>(payload);
    // fprintf(stderr, "ColoDevSend::start_prepare: mem handle tag=%d\n",
    // memHandleTag);
    assert(memHandleTag < tagUb_);
    MPI_Irecv(&memHandle_, sizeof(memHandle_), MPI_BYTE, dstRank_, memHandleTag,
              MPI_COMM_WORLD, &memReq_);
    // Retrieve the destination device id
    const int devTag = make_tag<MsgKind::ColocatedDev>(payload);
    // fprintf(stderr, "ColoDevSend::start_prepare: dev tag=%d\n", devTag);
    assert(devTag < tagUb_);
    MPI_Irecv(&dstDev_, 1, MPI_INT, dstRank_, devTag, MPI_COMM_WORLD, &idReq_);

    // compute the required buffer size
    bufSize_ = numBytes;
  }

  void finish_prepare() {
    // block until we have recved the device ID
    MPI_Wait(&idReq_, MPI_STATUS_IGNORE);
    // fprintf(stderr, "ColoDevSend::finish_prepare: srcDev=%d dstDev=%d (r%dg%d
    // to r%dg%d)\n", srcDev_, dstDev_, srcRank_, srcGPU_, dstRank_, dstGPU_);

    // wait for recv mem handle
    MPI_Wait(&memReq_, MPI_STATUS_IGNORE);

    // convert to a pointer
    CUDA_RUNTIME(cudaSetDevice(srcDev_));
    CUDA_RUNTIME(cudaIpcOpenMemHandle(&dstBuf_, memHandle_,
                                      cudaIpcMemLazyEnablePeerAccess));

    // block until we have sent event handle
    MPI_Wait(&evtReq_, MPI_STATUS_IGNORE);
  }

  void send(const void *devPtr, RcStream &stream) {
    assert(srcDev_ == stream.device());
    assert(dstBuf_);
    assert(devPtr);
    assert(dstDev_ >= 0);
    assert(srcDev_ >= 0);
    assert(bufSize_ > 0);
    CUDA_RUNTIME(cudaMemcpyPeerAsync(dstBuf_, dstDev_, devPtr, srcDev_,
                                     bufSize_, stream));
    // record the event
    CUDA_RUNTIME(cudaEventRecord(event_, stream));
  }

  void wait() { CUDA_RUNTIME(cudaEventSynchronize(event_)); }
};

class ColocatedDeviceRecver {
private:
  int srcRank_;
  int srcGPU_;
  int dstGPU_; // domain ID
  int dstDev_; // cuda ID

  cudaEvent_t event_;

  cudaIpcMemHandle_t memHandle_;
  cudaIpcEventHandle_t evtHandle_;
  MPI_Request memReq_;
  MPI_Request idReq_;
  MPI_Request evtReq_;

public:
  ColocatedDeviceRecver() : event_(0) {}
  ColocatedDeviceRecver(int srcRank, int srcGPU, int dstRank,
                        int dstGPU, // domain ID
                        int dstDev  // cuda ID
                        )
      : srcRank_(srcRank), srcGPU_(srcGPU), dstGPU_(dstGPU), dstDev_(dstDev),
        event_(0) {}
  ~ColocatedDeviceRecver() {
    if (event_) {
      CUDA_RUNTIME(cudaEventDestroy(event_));
    }
  }

  /*! prepare to recieve devPtr
   */
  void start_prepare(void *devPtr, const size_t numBytes) {
    // fprintf(stderr, "ColoDevRecv::start_prepare: send mem on %d(%d) to
    // r%dg%d\n", dstDev_, dstGPU_, srcRank_, srcGPU_);
    assert(devPtr);

    int payload = ((srcGPU_ & 0xFF) << 8) | (dstGPU_ & 0xFF);

    // recv the event handle
    MPI_Irecv(&evtHandle_, sizeof(evtHandle_), MPI_BYTE, srcRank_,
              make_tag<MsgKind::ColocatedEvt>(payload), MPI_COMM_WORLD,
              &evtReq_);

    // get an a memory handle
    CUDA_RUNTIME(cudaSetDevice(dstDev_));
    CUDA_RUNTIME(cudaIpcGetMemHandle(&memHandle_, devPtr));

    // Send the mem handle to the ColocatedSender
    MPI_Isend(&memHandle_, sizeof(memHandle_), MPI_BYTE, srcRank_,
              make_tag<MsgKind::ColocatedMem>(payload), MPI_COMM_WORLD,
              &memReq_);
    // Send the CUDA device id to the ColocatedSender
    MPI_Isend(&dstDev_, 1, MPI_INT, srcRank_,
              make_tag<MsgKind::ColocatedDev>(payload), MPI_COMM_WORLD,
              &idReq_);
  }

  void finish_prepare() {

    // wait to recv the event
    MPI_Wait(&evtReq_, MPI_STATUS_IGNORE);

    // convert event handle to event
    CUDA_RUNTIME(cudaSetDevice(dstDev_));
    CUDA_RUNTIME(cudaIpcOpenEventHandle(&event_, evtHandle_));

    // wait to send the mem handle and the CUDA device ID
    MPI_Wait(&memReq_, MPI_STATUS_IGNORE);
    MPI_Wait(&idReq_, MPI_STATUS_IGNORE);
  }

  /*! have stream wait for data to arrive
   */
  void wait(RcStream &stream) {
    assert(event_);
    assert(stream.device() == dstDev_);

    // wait for ColocatedDeviceSender cudaMemcpyPeerAsync to be done
    CUDA_RUNTIME(cudaStreamWaitEvent(stream, event_, 0 /*flags*/));
  }
};

class ColocatedHaloSender {
private:
  LocalDomain *domain_;
  int srcRank_;

  RcStream stream_;
  DevicePacker packer_;
  ColocatedDeviceSender sender_;

public:
  ColocatedHaloSender() {}
  ColocatedHaloSender(int srcRank, int srcGPU, int dstRank, int dstGPU,
                      LocalDomain &domain)
      : domain_(&domain), stream_(domain.gpu()),
        sender_(srcRank, srcGPU, dstRank, dstGPU, domain.gpu()) {}

  void start_prepare(const std::vector<Message> &outbox) {
    packer_.prepare(domain_, outbox);
    sender_.start_prepare(packer_.size());
  }

  void finish_prepare() { sender_.finish_prepare(); }

  void send() noexcept {
    packer_.pack(stream_);
    sender_.send(packer_.data(), stream_);
  }

  void wait() noexcept { sender_.wait(); }
};

class ColocatedHaloRecver {
private:
  int srcRank_;
  int srcGPU_;
  int dstGPU_;

  LocalDomain *domain_;

  RcStream stream_;
  ColocatedDeviceRecver recver_;
  DeviceUnpacker unpacker_;

public:
  ColocatedHaloRecver() {}
  ColocatedHaloRecver(int srcRank, int srcGPU, int dstRank, int dstGPU,
                      LocalDomain &domain)
      : srcRank_(srcRank), srcGPU_(srcGPU), dstGPU_(dstGPU), domain_(&domain),
        stream_(domain.gpu()),
        recver_(srcRank, srcGPU, dstRank, dstGPU, domain.gpu()) {}

  void start_prepare(const std::vector<Message> &inbox) {
    unpacker_.prepare(domain_, inbox);
    recver_.start_prepare(unpacker_.data(), unpacker_.size());
  }

  void finish_prepare() { recver_.finish_prepare(); }

  void recv() {
    assert(stream_.device() == domain_->gpu());
    recver_.wait(stream_);
    unpacker_.unpack(stream_);
  }

  void wait() noexcept {
    assert(stream_.device() == domain_->gpu());
    CUDA_RUNTIME(cudaStreamSynchronize(stream_));
  }
};

/*! Send from one domain to a remote domain
 */
class RemoteSender : public StatefulSender {
private:
  int srcRank_;
  int srcGPU_;
  int dstRank_;
  int dstGPU_;

  LocalDomain *domain_;

  DevicePacker packer_;
  char *hostBuf_;
  size_t bufSize_;

  RcStream stream_;
  MPI_Request req_;

  enum class State { None, D2H, Wait };
  State state_;

public:
  RemoteSender() : hostBuf_(nullptr) {}
  RemoteSender(int srcRank, int srcGPU, int dstRank, int dstGPU,
               LocalDomain &domain)
      : srcRank_(srcRank), srcGPU_(srcGPU), dstRank_(dstRank), dstGPU_(dstGPU),
        domain_(&domain), hostBuf_(nullptr), stream_(domain.gpu()),
        state_(State::None) {}

  ~RemoteSender() { CUDA_RUNTIME(cudaFreeHost(hostBuf_)); }

  /*! Prepare to send a set of messages whose direction vectors are store in
   * outbox
   */
  virtual void prepare(std::vector<Message> &outbox) override {
    packer_.prepare(domain_, outbox);
    CUDA_RUNTIME(cudaSetDevice(domain_->gpu()));

#ifdef REMOTE_LOUD
    std::cerr << "RemoteSender::prepare(): " << outbox_.size() << " messages\n";
#endif

// allocate device & host buffers
#ifdef REMOTE_LOUD
    std::cerr << "RemoteSender::prepare: alloc " << bufSize_ << "\n";
#endif
    CUDA_RUNTIME(
        cudaHostAlloc(&hostBuf_, packer_.size(), cudaHostAllocDefault));
    assert(hostBuf_);

    // fprintf(stderr, "RemoteSender::prepare r%dg%d -> r%dg%d %luB\n",
    // srcRank_, srcGPU_, dstRank_, dstGPU_, bufSize_);
  }

  virtual void send() override { send_d2h(); }

  virtual bool active() override {
    assert(State::None != state_);
    return State::Wait != state_;
  }

  virtual bool next_ready() override {
    assert(State::None != state_);
    if (state_ == State::D2H) {
      return d2h_done();
    } else {
      assert(0);
      __builtin_unreachable();
    }
  }

  virtual void next() override {
    if (State::D2H == state_) {
      send_h2h();
    } else {
      assert(0);
      __builtin_unreachable();
    }
  }

  virtual void wait() override {
    assert(State::Wait == state_);
    MPI_Wait(&req_, MPI_STATUS_IGNORE);
    state_ = State::None;
  }

  void send_d2h() {
    state_ = State::D2H;
    nvtxRangePush("RemoteSender::send_d2h");

    const Dim3 rawSz = domain_->raw_size();

    // pack data into device buffer
    packer_.pack(stream_);

    // copy to host buffer
    assert(hostBuf_);
    CUDA_RUNTIME(cudaMemcpyAsync(hostBuf_, packer_.data(), packer_.size(),
                                 cudaMemcpyDefault, stream_));
    nvtxRangePop(); // RemoteSender::send_d2h
  }

  bool is_d2h() const noexcept { return State::D2H == state_; }

  bool d2h_done() {
    assert(State::D2H == state_);
    cudaError_t err = cudaStreamQuery(stream_);
    if (cudaSuccess == err) {
      return true;
    } else if (cudaErrorNotReady == err) {
      return false;
    } else {
      CUDA_RUNTIME(err);
      __builtin_unreachable();
    }
  }

  void send_h2h() {
    state_ = State::Wait;
    nvtxRangePush("RemoteSender::send_h2h");
    assert(hostBuf_);
    MPI_Isend(hostBuf_, bufSize_, MPI_BYTE, dstRank_, dstGPU_, MPI_COMM_WORLD,
              &req_);
    nvtxRangePop(); // RemoteSender::send_h2h
  }
};

/*! Recv from a remote domain into a domain
 */
class RemoteRecver : public StatefulRecver {
private:
  int srcRank_;
  int srcGPU_;
  int dstRank_;
  int dstGPU_;

  LocalDomain *domain_;

  DeviceUnpacker unpacker_;
  char *hostBuf_;
  size_t bufSize_;

  RcStream stream_;

  MPI_Request req_;

  enum class State { None, H2H, H2D };
  State state_;

public:
  RemoteRecver() : hostBuf_(nullptr) {}
  RemoteRecver(int srcRank, int srcGPU, int dstRank, int dstGPU,
               LocalDomain &domain)
      : srcRank_(srcRank), srcGPU_(srcGPU), dstRank_(dstRank), dstGPU_(dstGPU),
        domain_(&domain), hostBuf_(nullptr), stream_(domain.gpu()),
        state_(State::None) {
    CUDA_RUNTIME(cudaSetDevice(domain_->gpu()));
  }

  ~RemoteRecver() { CUDA_RUNTIME(cudaFreeHost(hostBuf_)); }

  /*! Prepare to send a set of messages whose direction vectors are store in
   * outbox
   */
  virtual void prepare(std::vector<Message> &inbox) override {
    unpacker_.prepare(domain_, inbox);
    CUDA_RUNTIME(cudaSetDevice(domain_->gpu()));

    // allocate device & host buffers
    CUDA_RUNTIME(
        cudaHostAlloc(&hostBuf_, unpacker_.size(), cudaHostAllocDefault));
    assert(hostBuf_);
    // fprintf(stderr, "RemoteRecver::prepare r%dg%d -> r%dg%d %luB\n",
    // srcRank_, srcGPU_, dstRank_, dstGPU_, bufSize_);
  }

  virtual void recv() override { recv_h2h(); }

  virtual bool active() override {
    assert(State::None != state_);
    return State::H2D != state_;
  }

  virtual bool next_ready() override {
    assert(State::H2H == state_);
    return h2h_done();
  }

  virtual void next() override {
    if (State::H2H == state_) {
      recv_h2d();
    } else {
      assert(0);
      __builtin_unreachable();
    }
  }

  virtual void wait() override {
    assert(State::H2D == state_);
    CUDA_RUNTIME(cudaStreamSynchronize(stream_));
  }

  void recv_h2d() {
    nvtxRangePush("RemoteRecver::recv_h2d");
    state_ = State::H2D;

    // copy to device buffer
    CUDA_RUNTIME(cudaMemcpyAsync(unpacker_.data(), hostBuf_, unpacker_.size(),
                                 cudaMemcpyDefault, stream_));

    unpacker_.unpack(stream_);
    nvtxRangePop(); // RemoteRecver::recv_h2d
  }

  bool is_h2h() const { return State::H2H == state_; }

  bool h2h_done() {
    assert(State::H2H == state_);
    int flag;
    MPI_Test(&req_, &flag, MPI_STATUS_IGNORE);
    if (flag) {
      return true;
    } else {
      return false;
    }
  }

  void recv_h2h() {
    state_ = State::H2H;
    nvtxRangePush("RemoteRecver::recv_h2h");
    MPI_Irecv(hostBuf_, bufSize_, MPI_BYTE, srcRank_, srcGPU_, MPI_COMM_WORLD,
              &req_);
    nvtxRangePop(); // RemoteRecver::recv_h2h
  }
};

/*! Send from one domain to a remote domain
 */
class CudaAwareMpiSender : public StatefulSender {
private:
  int srcRank_;
  int srcGPU_;
  int dstRank_;
  int dstGPU_;

  LocalDomain *domain_;

  DevicePacker packer_;

  RcStream stream_;
  MPI_Request req_;

  enum class State {
    None,
    Pack,
    Send,
  };
  State state_;

  std::vector<Message> outbox_;

public:
  CudaAwareMpiSender() {}
  CudaAwareMpiSender(int srcRank, int srcGPU, int dstRank, int dstGPU,
                     LocalDomain &domain)
      : srcRank_(srcRank), srcGPU_(srcGPU), dstRank_(dstRank), dstGPU_(dstGPU),
        domain_(&domain), stream_(domain.gpu()), state_(State::None) {}

  virtual void prepare(std::vector<Message> &outbox) override {
    packer_.prepare(domain_, outbox);
  }

  virtual void send() override { send_pack(); }

  virtual bool active() override { return State::Send != state_; }

  virtual bool next_ready() override {
    assert(State::Pack == state_);
    return pack_done();
  }

  virtual void next() override {
    if (State::Pack == state_) {
      send_d2d();
    } else {
      assert(0);
      __builtin_unreachable();
    }
  }

  virtual void wait() override {
    assert(State::Send == state_);
    MPI_Wait(&req_, MPI_STATUS_IGNORE);
  }

  void send_pack() {
    nvtxRangePush("CudaAwareMpiSender::send_pack");
    state_ = State::Pack;
    assert(packer_.data());
    packer_.pack(stream_);
    nvtxRangePop(); // CudaAwareMpiSender::send_pack
  }

  bool is_pack() const noexcept { return state_ == State::Pack; }

  bool pack_done() {
    cudaError_t err = cudaStreamQuery(stream_);
    if (cudaSuccess == err) {
      return true;
    } else if (cudaErrorNotReady == err) {
      return false;
    } else {
      CUDA_RUNTIME(err);
      exit(EXIT_FAILURE);
    }
  }

  void send_d2d() {
    nvtxRangePush("CudaAwareMpiSender::send_d2d");
    state_ = State::Send;
    assert(packer_.data());
    MPI_Isend(packer_.data(), packer_.size(), MPI_BYTE, dstRank_, dstGPU_,
              MPI_COMM_WORLD, &req_);
    nvtxRangePop(); // CudaAwareMpiSender::send_d2d
  }
};

class CudaAwareMpiRecver : public StatefulRecver {
private:
  int srcRank_;
  int srcGPU_;
  int dstRank_;
  int dstGPU_;

  LocalDomain *domain_;

  DeviceUnpacker unpacker_;
  RcStream stream_;
  MPI_Request req_;

  std::vector<Message> inbox_;

  enum class State {
    None,
    Recv,
    Unpack,
  };
  State state_; // flattening

public:
  CudaAwareMpiRecver() {}
  CudaAwareMpiRecver(int srcRank, int srcGPU, int dstRank, int dstGPU,
                     LocalDomain &domain)
      : srcRank_(srcRank), srcGPU_(srcGPU), dstRank_(dstRank), dstGPU_(dstGPU),
        domain_(&domain), stream_(domain.gpu()), state_(State::None) {}

  /*! Prepare to send a set of messages whose direction vectors are store in
   * outbox
   */
  void prepare(std::vector<Message> &inbox) {
    unpacker_.prepare(domain_, inbox);
  }

  virtual void recv() override { recv_d2d(); }

  virtual bool active() override {
    assert(State::None != state_);
    return State::Unpack != state_;
  }

  virtual bool next_ready() override { return d2d_done(); }

  virtual void next() override {
    if (State::Recv == state_) {
      recv_unpack();
    } else {
      assert(0);
      __builtin_unreachable();
    }
  }

  virtual void wait() override {
    assert(State::Unpack == state_);
    CUDA_RUNTIME(cudaStreamSynchronize(stream_));
  }

  void recv_unpack() {
    nvtxRangePush("CudaAwareMpiRecver::recv_unpack");
    state_ = State::Unpack;
    unpacker_.unpack(stream_);
    nvtxRangePop(); // CudaAwareMpiRecver::recv_unpack
  }

  bool is_d2d() const { return state_ == State::Recv; }

  bool d2d_done() {
    int flag;
    MPI_Test(&req_, &flag, MPI_STATUS_IGNORE);
    if (flag) {
      return true;
    } else {
      return false;
    }
  }

  void recv_d2d() {
    nvtxRangePush("CudaAwareMpiRecver::recv_d2d");
    state_ = State::Recv;
<<<<<<< HEAD
    assert(devBuf_);
    MPI_Irecv(unpacker_.data(), unpacker_.size(), MPI_BYTE, srcRank_, srcGPU_,
              MPI_COMM_WORLD, &req_);
=======
    assert(unpacker_.data());
    MPI_Irecv(unpacker_.data(), unpacker_.size(), MPI_BYTE, srcRank_, srcGPU_, MPI_COMM_WORLD,
              &req_);
>>>>>>> 424d9fea
    nvtxRangePop(); // CudaAwareMpiRecver::recv_d2d
  }
};

/*! A data sender that should work as long as MPI and CUDA are installed
1) cudaMemcpy from srcGPU to srcRank
2) MPI_Send from srcRank to dstRank, tagged with dstGPU
*/
class AnySender : public Sender {
private:
  int srcRank;
  int srcGPU_;
  int dstRank;
  int dstGPU;
  Dim3 dir;       // direction vector
  size_t dataIdx; // stencil data index

  RcStream stream_;
  std::vector<char> hostBuf_;
  std::future<void> waiter;

public:
  AnySender(int srcRank, int srcGPU, int dstRank, int dstGPU, size_t dataIdx,
            Dim3 dir, RcStream stream)
      : srcRank(srcRank), srcGPU_(srcGPU), dstRank(dstRank), dstGPU(dstGPU),
        dir(dir), dataIdx(dataIdx), stream_(stream) {}
  AnySender(int srcRank, int srcGPU, int dstRank, int dstGPU, size_t dataIdx,
            Dim3 dir)
      : AnySender(srcRank, srcGPU, dstRank, dstGPU, dataIdx, dir,
                  RcStream(srcGPU)) {}

  // copy ctor
  AnySender(const AnySender &other) = default;
  // move ctor
  AnySender(AnySender &&other) = default;
  // copy assignment
  AnySender &operator=(const AnySender &) = default;
  // move assignment
  AnySender &operator=(AnySender &&) = default;

  void resize(const size_t n) override { hostBuf_.resize(n); }

  /*! blocking send of data
   */
  void send_sync(const void *data) {
    nvtxRangePush("AnySender::send_impl");
    assert(data);
    assert(hostBuf_.data());
    assert(hostBuf_.size());
#ifdef ANY_LOUD
    printf("AnySender::send_impl(): r%d,g%d: cudaMemcpy\n", srcRank, srcGPU_);
#endif
    nvtxRangePush("memcpy");
    CUDA_RUNTIME(cudaMemcpyAsync(hostBuf_.data(), data, hostBuf_.size(),
                                 cudaMemcpyDefault, stream_));
    CUDA_RUNTIME(cudaStreamSynchronize(stream_));
    nvtxRangePop();
    int tag = make_tag(dstGPU, dataIdx, dir);
#ifdef ANY_LOUD
    printf("[%d] AnySender::send_impl(): r%d,g%d,d%lu: Send %luB -> "
           "r%d,g%d,d%lu "
           "(tag=%08x)\n",
           getpid(), srcRank, srcGPU, dataIdx, hostBuf_.size(), dstRank, dstGPU,
           dataIdx, tag);
#endif
    nvtxRangePush("send");
    MPI_Send(hostBuf_.data(), hostBuf_.size(), MPI_BYTE, dstRank, tag,
             MPI_COMM_WORLD);
    nvtxRangePop();

#ifdef ANY_LOUD
    fprintf(stderr, "[%d] AnySender::send_impl(): r%d,g%d: finished Send\n",
            getpid(), srcRank, srcGPU);
#endif
    nvtxRangePop();
  }

  /*! async send of data
   */
  void send(const void *data) override {
    assert(data);
    waiter = std::async(std::launch::async, &AnySender::send_sync, this, data);
  }

  /*! wait for send()
   */
  void wait() override {
    if (waiter.valid()) {
      waiter.wait();
#ifdef ANY_LOUD
      printf("[%d] AnySender::wait(): r%d,g%d: done\n", getpid(), srcRank,
             srcGPU);
#endif
    } else {
      assert(0 && "wait called before send?");
    }
  }
};

/*! A data recver that should work as long as MPI and CUDA are installed
1) cudaMemcpy from srcGPU to srcRank
2) MPI_Send from srcRank to dstRank, tagged with dstGPU
*/
class AnyRecver : public Recver {
private:
  int srcRank;
  int srcGPU;
  int dstRank;
  int dstGPU;
  size_t dataIdx;
  Dim3 dir;

  RcStream stream_;
  std::vector<char> hostBuf_;
  std::future<void> waiter;

  void recver(void *data) {
    assert(data && "recv into null ptr");
    int tag = make_tag(dstGPU, dataIdx, dir);
#ifdef ANY_LOUD
    fprintf(
        stderr,
        "[%d] AnyRecver::recver(): r%d,g%d,d%lu Recv %luB from r%d,g%d,d%lu "
        "(tag=%08x)\n",
        getpid(), dstRank, dstGPU, dataIdx, hostBuf_.size(), srcRank, srcGPU,
        dataIdx, tag);
#endif
    assert(hostBuf_.size() && "internal buffer size 0");
    nvtxRangePush("recv");
    MPI_Recv(hostBuf_.data(), hostBuf_.size(), MPI_BYTE, srcRank, tag,
             MPI_COMM_WORLD, MPI_STATUS_IGNORE);
    nvtxRangePop();
#ifdef ANY_LOUD
    fprintf(stderr, "[%d] AnyRecver::recver(): r%d,g%d: cudaMemcpyAsync\n",
            getpid(), dstRank, dstGPU);
#endif
    nvtxRangePush("memcpy");
    CUDA_RUNTIME(cudaMemcpyAsync(data, hostBuf_.data(), hostBuf_.size(),
                                 cudaMemcpyDefault, stream_));
#ifdef ANY_LOUD
    fprintf(stderr, "AnyRecver::recver(): wait for cuda sync\n");
#endif
    CUDA_RUNTIME(cudaStreamSynchronize(stream_));
    nvtxRangePop();
#ifdef ANY_LOUD
    std::cerr << "AnyRecver::recver(): done cuda sync\n";
#endif
  }

public:
  AnyRecver(int srcRank, int srcGPU, int dstRank, int dstGPU, size_t dataIdx,
            Dim3 dir, RcStream stream)
      : srcRank(srcRank), srcGPU(srcGPU), dstRank(dstRank), dstGPU(dstGPU),
        dataIdx(dataIdx), dir(dir), stream_(stream) {}
  AnyRecver(int srcRank, int srcGPU, int dstRank, int dstGPU, size_t dataIdx,
            Dim3 dir)
      : AnyRecver(srcRank, srcGPU, dstRank, dstGPU, dataIdx, dir,
                  RcStream(dstGPU)) {}

  // copy ctor
  AnyRecver(const AnyRecver &other) = default;
  // move ctyor
  AnyRecver(AnyRecver &&other) = default;
  // copy assignment
  AnyRecver &operator=(const AnyRecver &) = default;
  // move assignment
  AnyRecver &operator=(AnyRecver &&) = default;

  void resize(const size_t n) override { hostBuf_.resize(n); }

  void recv(void *data) override {
    assert(data);
    waiter = std::async(std::launch::async, &AnyRecver::recver, this, data);
  }

  void wait() override {
    if (waiter.valid()) {
      waiter.wait();
    } else {
      assert(0 && "wait called before recv?");
    }
  }
};

/*! A data sender that should work as long as CUDA is installed the two
devices are in the same process
*/
class DirectAccessCopier : public Copier {
private:
  int srcGPU;
  int dstGPU;
  size_t size_;
  RcStream stream_;

public:
  DirectAccessCopier(int srcGPU, int dstGPU, RcStream stream)
      : srcGPU(srcGPU), dstGPU(dstGPU), size_(0), stream_(stream) {}
  DirectAccessCopier(int srcGPU, int dstGPU)
      : DirectAccessCopier(srcGPU, dstGPU, RcStream(srcGPU)) {}

  // copy ctor
  DirectAccessCopier(const DirectAccessCopier &other) = default;
  // move ctor
  DirectAccessCopier(DirectAccessCopier &&other) = default;
  // copy assignment
  DirectAccessCopier &operator=(const DirectAccessCopier &) = default;
  // move assignment
  DirectAccessCopier &operator=(DirectAccessCopier &&) = default;

  void resize(const size_t n) override { size_ = n; }

  /*! async send/recv data
   */
  void copy(void *dst, const void *src) override {
    assert(dst);
    assert(src);
    CUDA_RUNTIME(cudaMemcpyPeerAsync(dst, dstGPU, src, srcGPU, size_, stream_));
  }

  /*! wait for send_recv()
   */
  void wait() override { CUDA_RUNTIME(cudaStreamSynchronize(stream_)); }
};

/*! Interface for sending any part of a halo anywhere
 */
class HaloSender {
public:
  // prepare to send the appropriate number of bytes
  virtual void allocate() = 0;

  // send the halo data
  virtual void send() = 0;

  // wait for send to be complete
  virtual void wait() = 0;
};

/*! Interface for receiving any part of a halo from anywhere
 */
class HaloRecver {
public:
  // prepare to send the appropriate number of bytes
  virtual void allocate() = 0;

  // recv the halo data
  virtual void recv() = 0;

  // wait for send to be complete
  virtual void wait() = 0;
};

/*! Send a LocalDomain region using Sender
 */
template <typename Sender> class MTRegionSender : public HaloSender {
private:
  const LocalDomain *domain_; // the domain we are sending from
  Dim3 dir_;                  // the direction vector of the send

  std::future<void> fut_; // future for asyc call to send_impl

  // one sender per domain data
  std::vector<Sender> senders_;
  // one flattened device buffer per domain data
  std::vector<char *> bufs_;
  // one stream per domain data
  std::vector<RcStream> streams_;

public:
  MTRegionSender(const LocalDomain &domain, size_t srcRank, size_t srcGPU,
                 size_t dstRank, size_t dstGPU, Dim3 dir)
      : domain_(&domain), dir_(dir) {

    assert(dir_.x >= -1 && dir.x <= 1);
    assert(dir_.y >= -1 && dir.y <= 1);
    assert(dir_.z >= -1 && dir.z <= 1);

    for (size_t di = 0; di < domain.num_data(); ++di) {
      RcStream stream(domain_->gpu()); // associate stream with correct GPU
      senders_.push_back(
          Sender(srcRank, srcGPU, dstRank, dstGPU, di, dir_, stream));
      streams_.push_back(stream);
    }
  }

  virtual void allocate() override {
    // allocate space for each transfer
    const int gpu = domain_->gpu();
    CUDA_RUNTIME(cudaSetDevice(gpu));

    // preallocate each sender
    for (size_t i = 0; i < domain_->num_data(); ++i) {
      size_t numBytes = domain_->halo_bytes(dir_, i);
      char *buf = nullptr;
      CUDA_RUNTIME(cudaMalloc(&buf, numBytes));
      bufs_.push_back(buf);
      senders_[i].resize(numBytes);
    }
  }

  void send_impl() {
    nvtxRangePush("MTRegionSender::send_impl");
    assert(bufs_.size() == senders_.size() && "was allocate called?");
    const Dim3 haloPos = domain_->halo_pos(dir_, false /*compute region*/);
    const Dim3 haloExtent = domain_->halo_extent(dir_);

    // insert all packs into streams and start sends
    assert(senders_.size() == domain_->num_data());
    const Dim3 rawSz = domain_->raw_size();
    for (size_t idx = 0; idx < domain_->num_data(); ++idx) {
      const void *src = domain_->curr_data(idx);
      const size_t elemSize = domain_->elem_size(idx);
      RcStream stream = streams_[idx];

      // pack into buffer
      dim3 dimGrid(20, 20, 20);
      dim3 dimBlock(32, 4, 4);

      assert(stream.device() == domain_->gpu());
      CUDA_RUNTIME(cudaSetDevice(domain_->gpu()));
      pack<<<dimGrid, dimBlock, 0, stream>>>(
          bufs_[idx], src, rawSz, 0 /*pitch*/, haloPos, haloExtent, elemSize);
      senders_[idx].send(bufs_[idx]);
    }

// wait for sends
#ifdef REGION_LOUD
    std::cerr << "MTRegionSender:send_impl(): " << dir_
              << " wait for senders\n";
#endif
    for (auto &s : senders_) {
      s.wait();
    }

    nvtxRangePop();
  }

  void send() override {
    fut_ = std::async(std::launch::async, &MTRegionSender::send_impl, this);
  }

  // wait for send to be complete
  void wait() override {
    if (fut_.valid()) {
      fut_.wait();
#ifdef REGION_LOUD
      std::cerr << "MTRegionSender::wait(): " << dir_ << " done\n";
#endif
    } else {
      assert(0 && "wait called before send()");
    }
  }
};

/*! \brief Receive a LocalDomain face using Recver
 */
template <typename Recver> class MTRegionRecver : public HaloRecver {
private:
  const LocalDomain *domain_; // the domain we are receiving into
  Dim3 dir_;                  // the direction of the send we are recving

  // one future per domain data
  std::vector<std::future<void>> futs_;
  // one receiver per domain data
  std::vector<Recver> recvers_;
  // one device buffer per domain data
  std::vector<char *> bufs_;
  // one stream per domain data
  std::vector<RcStream> streams_;

public:
  MTRegionRecver(const LocalDomain &domain, size_t srcRank, size_t srcGPU,
                 size_t dstRank, size_t dstGPU, const Dim3 &dir)
      : domain_(&domain), dir_(dir) {

    assert(dir_.x >= -1 && dir.x <= 1);
    assert(dir_.y >= -1 && dir.y <= 1);
    assert(dir_.z >= -1 && dir.z <= 1);

    futs_.resize(domain.num_data());

    // associate domain data array with a receiver and a stream
    for (size_t di = 0; di < domain.num_data(); ++di) {
      RcStream stream(domain_->gpu()); // associate stream with the cuda id
      recvers_.push_back(
          Recver(srcRank, srcGPU, dstRank, dstGPU, di, dir_, stream));
      streams_.push_back(stream);
    }
  }

  virtual void allocate() override {
    // allocate space for each transfer
    const int gpu = domain_->gpu();
    CUDA_RUNTIME(cudaSetDevice(gpu));

    for (size_t i = 0; i < domain_->num_data(); ++i) {
      size_t numBytes = domain_->halo_bytes(dir_, i);
      char *buf = nullptr;
      CUDA_RUNTIME(cudaMalloc(&buf, numBytes));
      bufs_.push_back(buf);
      recvers_[i].resize(numBytes);
    }
  }

  void recv_impl(size_t dataIdx) {
    auto &recver = recvers_[dataIdx];
    recver.recv(bufs_[dataIdx]);
    recver.wait();

    const Dim3 haloPos = domain_->halo_pos(dir_, true /*halo region*/);
    const Dim3 haloExtent = domain_->halo_extent(dir_);

    const Dim3 rawSz = domain_->raw_size();

    void *dst = domain_->curr_data(dataIdx);
    RcStream stream = streams_[dataIdx];

    // unpack from buffer into halo
    dim3 dimGrid(20, 20, 20);
    dim3 dimBlock(32, 4, 4);
    size_t elemSize = domain_->elem_size(dataIdx);
    CUDA_RUNTIME(cudaSetDevice(domain_->gpu()));
    unpack<<<dimGrid, dimBlock, 0, stream>>>(
        dst, rawSz, 0 /*pitch*/, haloPos, haloExtent, bufs_[dataIdx], elemSize);

    // wait for unpack
    CUDA_RUNTIME(cudaStreamSynchronize(stream));
  }

  void recv() override {
    for (size_t dataIdx = 0; dataIdx < domain_->num_data(); ++dataIdx) {
      futs_[dataIdx] = std::async(std::launch::async,
                                  &MTRegionRecver::recv_impl, this, dataIdx);
    }
  }

  // wait for send to be complete
  virtual void wait() override {

    for (auto &fut : futs_) {

      if (fut.valid()) {
        fut.wait();
#ifdef REGION_LOUD
        std::cerr << "MTRegionRecver::wait(): " << dir_ << " done\n";
#endif
      } else {
        assert(0 && "wait called before recv");
      }
    }
  }
};

/*! \brief Send a LocalDomain region

  All data fields are packed into a single message
 */
class RegionSender : public HaloSender {
private:
  const LocalDomain *domain_; // the domain we are sending from
  int srcRank_;
  int srcGPU_;
  int dstRank_;
  int dstGPU_;
  Dim3 dir_; // the direction vector of the send

  std::future<void> fut_; // future for asyc call to send_impl

  // one flattened buffer with all domain data
  char *devBuf_;
  std::vector<char *> hostBuf_;

  // stream for packs and copy
  RcStream stream_;

public:
  RegionSender(const LocalDomain &domain, size_t srcRank, size_t srcGPU,
               size_t dstRank, size_t dstGPU, Dim3 dir)
      : domain_(&domain), srcRank_(srcRank), srcGPU_(srcGPU), dstRank_(dstRank),
        dstGPU_(dstGPU), dir_(dir), devBuf_(nullptr), stream_(domain.gpu()) {

    assert(dir_.x >= -1 && dir.x <= 1);
    assert(dir_.y >= -1 && dir.y <= 1);
    assert(dir_.z >= -1 && dir.z <= 1);
  }

  ~RegionSender() { CUDA_RUNTIME(cudaFree(devBuf_)); }

  virtual void allocate() override {
    assert(nullptr == devBuf_);
    size_t totalBytes = 0;
    for (size_t i = 0; i < domain_->num_data(); ++i) {
      totalBytes += domain_->halo_bytes(dir_, i);
    }
    CUDA_RUNTIME(cudaSetDevice(domain_->gpu()));
    hostBuf_.resize(totalBytes);
    CUDA_RUNTIME(cudaMalloc(&devBuf_, totalBytes));
  }

  void send_impl() {

    std::stringstream ss;
    ss << "RegionSender" << dir_;
    nvtxNameOsThread(pthread_self(), ss.str().c_str());

    nvtxRangePush("RegionSender::send_impl");

    assert(devBuf_ && "not allocated");
    assert(hostBuf_.size() && "not allocated");
    assert(stream_.device() == domain_->gpu());

    const Dim3 haloPos = domain_->halo_pos(dir_, false /*compute region*/);
    const Dim3 haloExtent = domain_->halo_extent(dir_);
    const Dim3 rawSz = domain_->raw_size();

    // pack into buffer
    const dim3 dimGrid(20, 20, 20);
    const dim3 dimBlock(32, 4, 4);

    size_t bufOffset = 0;
    // pack all regions into device buffer
    nvtxRangePush("RegionSender::send_impl() pack");
    CUDA_RUNTIME(cudaSetDevice(domain_->gpu()));
    for (size_t idx = 0; idx < domain_->num_data(); ++idx) {
      const void *src = domain_->curr_data(idx);
      const size_t elemSize = domain_->elem_size(idx);

      pack<<<dimGrid, dimBlock, 0, stream_>>>(&devBuf_[bufOffset], src, rawSz,
                                              0 /*pitch*/, haloPos, haloExtent,
                                              elemSize);
      bufOffset += domain_->halo_bytes(dir_, idx);
    }
    nvtxRangePop(); // RegionSender::send_impl() pack

    // copy to host buffer
    nvtxRangePush("RegionSender::send_impl() cudaMemcpyAsync");
    CUDA_RUNTIME(cudaMemcpyAsync(hostBuf_.data(), devBuf_, hostBuf_.size(),
                                 cudaMemcpyDefault, stream_));
    CUDA_RUNTIME(cudaStreamSynchronize(stream_));
    nvtxRangePop(); // RegionSender::send_impl() cudaMemcpyAsync

    // Send to destination rank
    const int tag = make_tag(dstGPU_, dir_);
    nvtxRangePush("RegionSender::send_impl() MPI_Send");
    MPI_Send(hostBuf_.data(), hostBuf_.size(), MPI_BYTE, dstRank_, tag,
             MPI_COMM_WORLD);
    nvtxRangePop(); // RegionSender::send_impl() MPI_Send

    nvtxRangePop(); // RegionSender::send_impl
  }

  void send() override {
    fut_ = std::async(std::launch::async, &RegionSender::send_impl, this);
  }

  // wait for send to be complete
  void wait() override {
    if (fut_.valid()) {
      fut_.wait();
#ifdef REGION_LOUD
      std::cerr << "RegionSender::wait(): " << dir_ << " done\n";
#endif
    } else {
      assert(0 && "wait called before send()");
    }
  }
};

/*! \brief Receive a LocalDomain region

    All data fields come in a single message
 */
class RegionRecver : public HaloRecver {
private:
  const LocalDomain *domain_; // the domain we are receiving into
  int srcRank_;
  int srcGPU_;
  int dstRank_;
  int dstGPU_;
  Dim3 dir_; // the direction vector of the send we are recving

  std::future<void> fut_; // future for asyc call to recv_impl

  // one flattened buffer with all domain data
  char *devBuf_;
  std::vector<char *> hostBuf_;

  // stream for copy and unpacks
  RcStream stream_;

public:
  RegionRecver(const LocalDomain &domain, size_t srcRank, size_t srcGPU,
               size_t dstRank, size_t dstGPU, const Dim3 &dir)
      : domain_(&domain), srcRank_(srcRank), srcGPU_(srcGPU), dstRank_(dstRank),
        dstGPU_(dstGPU), dir_(dir), devBuf_(nullptr), stream_(domain.gpu()) {

    assert(dir_.x >= -1 && dir.x <= 1);
    assert(dir_.y >= -1 && dir.y <= 1);
    assert(dir_.z >= -1 && dir.z <= 1);
  }

  ~RegionRecver() { CUDA_RUNTIME(cudaFree(devBuf_)); }

  virtual void allocate() override {
    assert(nullptr == devBuf_);
    size_t totalBytes = 0;
    for (size_t i = 0; i < domain_->num_data(); ++i) {
      totalBytes += domain_->halo_bytes(dir_, i);
    }
    CUDA_RUNTIME(cudaSetDevice(domain_->gpu()));
    hostBuf_.resize(totalBytes);
    CUDA_RUNTIME(cudaMalloc(&devBuf_, totalBytes));
  }

  void recv_impl() {

    // MPI_Recv
    const int tag = make_tag(dstGPU_, dir_);
    nvtxRangePush("RegionRecver::recv_impl() MPI_Recv");
    MPI_Recv(hostBuf_.data(), hostBuf_.size(), MPI_BYTE, srcRank_, tag,
             MPI_COMM_WORLD, MPI_STATUS_IGNORE);
    nvtxRangePop(); // RegionRecver::recv_impl() MPI_Recv

    // copy to device
    nvtxRangePush("RegionRecver::recv_impl() cudaMemcpyAsync");
    CUDA_RUNTIME(cudaMemcpyAsync(devBuf_, hostBuf_.data(), hostBuf_.size(),
                                 cudaMemcpyDefault, stream_));
    CUDA_RUNTIME(cudaStreamSynchronize(stream_));
    nvtxRangePop(); // RegionRecver::recv_impl() cudaMemcpyAsync

    // unpack into domain data
    nvtxRangePush("RegionRecver::recv_impl() unpack");
    size_t bufOffset = 0;
    for (size_t idx = 0; idx < domain_->num_data(); ++idx) {

      const Dim3 haloPos = domain_->halo_pos(dir_, true /*halo region*/);
      const Dim3 haloExtent = domain_->halo_extent(dir_);

      const Dim3 rawSz = domain_->raw_size();

      void *dst = domain_->curr_data(idx);

      // unpack from buffer into halo
      dim3 dimGrid(20, 20, 20);
      dim3 dimBlock(32, 4, 4);
      size_t elemSize = domain_->elem_size(idx);
      CUDA_RUNTIME(cudaSetDevice(domain_->gpu()));
      unpack<<<dimGrid, dimBlock, 0, stream_>>>(dst, rawSz, 0 /*pitch*/,
                                                haloPos, haloExtent,
                                                &devBuf_[bufOffset], elemSize);
      bufOffset += domain_->halo_bytes(dir_, idx);
    }

    // wait for unpack
    CUDA_RUNTIME(cudaStreamSynchronize(stream_));
    nvtxRangePop(); // RegionRecver::recv_impl() unpack
  }

  void recv() override {
    fut_ = std::async(std::launch::async, &RegionRecver::recv_impl, this);
  }

  // wait for send to be complete
  virtual void wait() override {

    if (fut_.valid()) {
      fut_.wait();
#ifdef REGION_LOUD
      std::cerr << "RegionRecver::wait(): " << dir_ << " done\n";
#endif
    } else {
      assert(0 && "wait called before recv");
    }
  }
};

/*! \brief Copy a LocalDomain region using using Copier
 */
class RegionCopier : public HaloSender {
private:
  const LocalDomain *srcDomain_, *dstDomain_;
  Dim3 dir_;
  RcStream stream_;

  /* async copy data field dataIdx
   */
  void copy_data(size_t dataIdx) {

    const Dim3 srcPos = srcDomain_->halo_pos(dir_, false /*compute region*/);
    const Dim3 dstPos = dstDomain_->halo_pos(dir_, true /*halo region*/);

    const Dim3 srcSize = srcDomain_->raw_size();
    const Dim3 dstSize = dstDomain_->raw_size();

    const Dim3 extent = srcDomain_->halo_extent(dir_);
    assert(extent == dstDomain_->halo_extent(dir_ * -1));

    assert(srcDomain_->num_data() == dstDomain_->num_data());

    void *dst = dstDomain_->curr_data(dataIdx);
    void *src = srcDomain_->curr_data(dataIdx);

    size_t elemSize = srcDomain_->elem_size(dataIdx);
    assert(elemSize == dstDomain_->elem_size(dataIdx));

    // translate halo region to other
    const dim3 dimBlock(32, 4, 4);
    const dim3 dimGrid = (extent + (Dim3(dimBlock) - 1)) / Dim3(dimBlock);

    CUDA_RUNTIME(cudaSetDevice(srcDomain_->gpu()));
    translate<<<dimGrid, dimBlock, 0, stream_>>>(
        dst, dstPos, dstSize, src, srcPos, srcSize, extent, elemSize);
  }

public:
  RegionCopier(const LocalDomain &dstDomain, const LocalDomain &srcDomain,
               const Dim3 &dir)
      : srcDomain_(&srcDomain), dstDomain_(&dstDomain), dir_(dir),
        stream_(srcDomain.gpu()) {

    assert(dstDomain.num_data() == srcDomain.num_data());
  }

  virtual void allocate() override {
    // no intermediate storage needed
  }

  /* async copy
   */
  void send() override {
    // insert copies into streams
    for (size_t i = 0; i < srcDomain_->num_data(); ++i) {
      copy_data(i);
    }
  }

  // wait for send()
  virtual void wait() override { CUDA_RUNTIME(cudaStreamSynchronize(stream_)); }
};

/*! \brief Copy a LocalDomain region using pack/memcpy/unpack

For GPUs owned by the same process without peer access
 */
class PackMemcpyCopier : public HaloSender {
private:
  const LocalDomain *srcDomain_, *dstDomain_;

  Dim3 dir_;

  // one stream per domain data
  RcStream srcStream_;
  RcStream dstStream_;

  // one buffer on each src and dst GPU
  char *srcBuf_;
  char *dstBuf_;

  // dst stream wait until src stream done
  cudaEvent_t event_;

  /* async copy data field dataIdx
   */
  void copy_data() {

    const Dim3 srcPos = srcDomain_->halo_pos(dir_, false /*compute region*/);
    const Dim3 dstPos = dstDomain_->halo_pos(dir_, true /*halo region*/);

    const Dim3 srcSize = srcDomain_->raw_size();
    const Dim3 dstSize = dstDomain_->raw_size();

    const Dim3 extent = srcDomain_->halo_extent(dir_);
    assert(extent == dstDomain_->halo_extent(dir_ * -1));

    const dim3 dimBlock(32, 4, 4);
    const dim3 dimGrid = (extent + (Dim3(dimBlock) - 1)) / Dim3(dimBlock);

    assert(srcDomain_->num_data() == dstDomain_->num_data());

    // insert packs
    size_t bufOffset = 0;
    nvtxRangePush("packs");
    for (size_t idx = 0; idx < srcDomain_->num_data(); ++idx) {
      void *src = srcDomain_->curr_data(idx);

      const size_t elemSize = srcDomain_->elem_size(idx);
      assert(elemSize == dstDomain_->elem_size(idx));

      // pack on source
      CUDA_RUNTIME(cudaSetDevice(srcDomain_->gpu()));
      pack<<<dimGrid, dimBlock, 0, srcStream_>>>(&srcBuf_[bufOffset], src,
                                                 srcSize, 0 /*pitch*/, srcPos,
                                                 extent, elemSize);
      bufOffset += srcDomain_->halo_bytes(dir_, idx);
    }
    nvtxRangePop();

    // copy to dst
    CUDA_RUNTIME(cudaMemcpyAsync(dstBuf_, srcBuf_, bufOffset, cudaMemcpyDefault,
                                 srcStream_));
    // record event in src stream
    CUDA_RUNTIME(cudaEventRecord(event_, srcStream_));

    // cause dst stream to wait on src event
    CUDA_RUNTIME(cudaStreamWaitEvent(dstStream_, event_, 0 /*flags*/));

    // insert unpacks
    bufOffset = 0;
    nvtxRangePush("unpacks");
    for (size_t idx = 0; idx < dstDomain_->num_data(); ++idx) {
      void *dst = dstDomain_->curr_data(idx);

      const size_t elemSize = srcDomain_->elem_size(idx);

      CUDA_RUNTIME(cudaSetDevice(dstDomain_->gpu()));
      unpack<<<dimGrid, dimBlock, 0, dstStream_>>>(
          dst, dstSize, 0 /*pitch*/, dstPos, extent, &dstBuf_[bufOffset],
          elemSize);
      bufOffset += srcDomain_->halo_bytes(dir_, idx);
    }
  }

public:
  PackMemcpyCopier(const LocalDomain &dstDomain, const LocalDomain &srcDomain,
                   const Dim3 &dir)
      : srcDomain_(&srcDomain), dstDomain_(&dstDomain), dir_(dir),
        srcStream_(srcDomain.gpu()), dstStream_(dstDomain.gpu()) {

    assert(dstDomain.num_data() == srcDomain.num_data());

    CUDA_RUNTIME(cudaSetDevice(srcDomain.gpu()));
    CUDA_RUNTIME(cudaEventCreateWithFlags(&event_, cudaEventDisableTiming));
  }

  virtual void allocate() override {
    size_t totalBytes = 0;
    for (size_t idx = 0; idx < srcDomain_->num_data(); ++idx) {
      totalBytes += srcDomain_->halo_bytes(dir_, idx);
    }
    CUDA_RUNTIME(cudaSetDevice(srcDomain_->gpu()));
    CUDA_RUNTIME(cudaMalloc(&srcBuf_, totalBytes));
    CUDA_RUNTIME(cudaSetDevice(dstDomain_->gpu()));
    CUDA_RUNTIME(cudaMalloc(&dstBuf_, totalBytes));
  }

  /* async copy
   */
  void send() override { copy_data(); }

  // wait for send()
  virtual void wait() override {
    CUDA_RUNTIME(cudaStreamSynchronize(dstStream_));
  }
};

#undef ANY_LOUD
#undef REGION_LOUD<|MERGE_RESOLUTION|>--- conflicted
+++ resolved
@@ -861,15 +861,9 @@
   void recv_d2d() {
     nvtxRangePush("CudaAwareMpiRecver::recv_d2d");
     state_ = State::Recv;
-<<<<<<< HEAD
-    assert(devBuf_);
-    MPI_Irecv(unpacker_.data(), unpacker_.size(), MPI_BYTE, srcRank_, srcGPU_,
-              MPI_COMM_WORLD, &req_);
-=======
     assert(unpacker_.data());
     MPI_Irecv(unpacker_.data(), unpacker_.size(), MPI_BYTE, srcRank_, srcGPU_, MPI_COMM_WORLD,
               &req_);
->>>>>>> 424d9fea
     nvtxRangePop(); // CudaAwareMpiRecver::recv_d2d
   }
 };
