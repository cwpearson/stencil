--- conflicted
+++ resolved
@@ -669,13 +669,9 @@
 
 void DistributedDomain::exchange() {
 
-<<<<<<< HEAD
   nvtxRangePush("DD::exchange()");
 
-#if STENCIL_MEASURE_TIME == 1
-=======
 #ifdef STENCIL_EXCHANGE_STATS
->>>>>>> 9be058db
   MPI_Barrier(MPI_COMM_WORLD);
   double start = MPI_Wtime();
 #endif
