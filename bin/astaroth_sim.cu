#include <chrono>
#include <cmath>
#include <thread>

#include <nvToolsExt.h>

#include <cxxopts/cxxopts.hpp>

#include "stencil/stencil.hpp"

/*! set dst[x,y,z] = sin(x+y+z + origin.x + origin.y + origin.z)
and halo to -10
*/
template <typename T>
__global__ void init_kernel(T *dst,             //<! [out] pointer to beginning of allocation
                            const Dim3 origin,  //<! [in] origin of compute region
                            const Dim3 rawSz,   //<! [in] 3D size of the allocation
                            const double period //<! sin wave period
) {

  constexpr size_t radius = 3;
  const Dim3 domSz = rawSz - Dim3(2 * radius, 2 * radius, 2 * radius);

  const size_t gdz = gridDim.z;
  const size_t biz = blockIdx.z;
  const size_t bdz = blockDim.z;
  const size_t tiz = threadIdx.z;

  const size_t gdy = gridDim.y;
  const size_t biy = blockIdx.y;
  const size_t bdy = blockDim.y;
  const size_t tiy = threadIdx.y;

  const size_t gdx = gridDim.x;
  const size_t bix = blockIdx.x;
  const size_t bdx = blockDim.x;
  const size_t tix = threadIdx.x;

#ifndef _at
#define _at(arr, _x, _y, _z) arr[_z * rawSz.y * rawSz.x + _y * rawSz.x + _x]
#else
#error "_at already defined"
#endif
  for (size_t z = biz * bdz + tiz; z < rawSz.z; z += gdz * bdz) {
    for (size_t y = biy * bdy + tiy; y < rawSz.y; y += gdy * bdy) {
      for (size_t x = bix * bdx + tix; x < rawSz.x; x += gdx * bdx) {

        if (z >= radius && x >= radius && y >= radius && z < rawSz.z - radius && y < rawSz.y - radius &&
            x < rawSz.x - radius) {
          _at(dst, x, y, z) = sin(2 * 3.14159 / period * (origin.x + x) + 2 * 3.14159 / period * (origin.y + y) +
                                  2 * 3.14159 / period * (origin.z + z));

        } else {
          _at(dst, x, y, z) = -10;
        }
      }
    }
  }

#undef _at
}

/* Apply the stencil to the coordinates in `reg`
 */
__global__ void stencil_kernel(Accessor<float> dst, const Accessor<float> src, const Rect3 reg) {

  for (int64_t z = reg.lo.z + blockIdx.z * blockDim.z + threadIdx.z; z < reg.hi.z; z += gridDim.z * blockDim.z) {
    for (int64_t y = reg.lo.y + blockIdx.y * blockDim.y + threadIdx.y; y < reg.hi.y; y += gridDim.y * blockDim.y) {
      for (int64_t x = reg.lo.x + blockIdx.x * blockDim.x + threadIdx.x; x < reg.hi.x; x += gridDim.x * blockDim.x) {
        Dim3 o(x,y,z);
        float val = 0;
        val += src[o + Dim3(-1,0,0)];
        val += src[o + Dim3(0,-1,0)];
        val += src[o + Dim3(0,0,-1)];
        val += src[o + Dim3(1,0,0)];
        val += src[o + Dim3(0,1,0)];
        val += src[o + Dim3(0,0,1)];
        val /= 6;
        dst[o] = val;
      }
    }
  }
}

int main(int argc, char **argv) {

  cxxopts::Options options("MyProgram", "One line description of MyProgram");
  // clang-format off
  options.add_options()
  ("h,help", "Show help")
  ("remote", "Enable RemoteSender/Recver")
  ("cuda-aware-mpi", "Enable CudaAwareMpiSender/Recver")
  ("colocated", "Enable ColocatedHaloSender/Recver")
  ("peer", "Enable PeerAccessSender")
  ("kernel", "Enable PeerCopySender")
  ("trivial", "Skip node-aware placement")
  ("x", "x dim", cxxopts::value<int>()->default_value("512"))
  ("y", "y dim", cxxopts::value<int>()->default_value("512"))
  ("z", "z dim", cxxopts::value<int>()->default_value("512"))
  ("f,file", "File name", cxxopts::value<std::string>());
  // clang-format on

  auto result = options.parse(argc, argv);

  if (result["help"].as<bool>()) {
    std::cerr << options.help();
    exit(EXIT_SUCCESS);
  }

  MPI_Init(&argc, &argv);

  int size;
  int rank;
  MPI_Comm_size(MPI_COMM_WORLD, &size);
  MPI_Comm_rank(MPI_COMM_WORLD, &rank);

  int devCount;
  CUDA_RUNTIME(cudaGetDeviceCount(&devCount));

  int numSubdoms;
  {
    MpiTopology topo(MPI_COMM_WORLD);
    numSubdoms = size / topo.colocated_size() * devCount;
  }

  if (0 == rank) {
    std::cout << "assuming " << numSubdoms << " subdomains\n";
  }

  double kernelMillis = 50;
  size_t x = result["x"].as<int>();
  size_t y = result["y"].as<int>();
  size_t z = result["z"].as<int>();

  cudaDeviceProp prop;
  CUDA_RUNTIME(cudaGetDeviceProperties(&prop, 0));
  if (std::string("Tesla V100-SXM2-32GB") == prop.name) {
    kernelMillis = 20.1;
  } else if (std::string("Tesla P100-SXM2-16GB") == prop.name) {
    kernelMillis = 34.1;
  } else {
    if (0 == rank) {
      std::cerr << "WARN: unknown GPU " << prop.name << ", using " << kernelMillis << "ms for kernel\n";
    }
  }

  /*
  Table 5
  512^3
  512^3 on Pascal 34.1ms
  512^3 on Volta  20.1ms
  */

  MethodFlags methods = MethodFlags::None;
  if (result["remote"].as<bool>()) {
    methods |= MethodFlags::CudaMpi;
  }
  if (result["cuda-aware-mpi"].as<bool>()) {
    methods |= MethodFlags::CudaAwareMpi;
  }
  if (result["colocated"].as<bool>()) {
    methods |= MethodFlags::CudaMpiColocated;
  }
  if (result["peer"].as<bool>()) {
    methods |= MethodFlags::CudaMemcpyPeer;
  }
  if (result["kernel"].as<bool>()) {
    methods |= MethodFlags::CudaKernel;
  }
  if (MethodFlags::None == methods) {
    methods = MethodFlags::All;
  }

  PlacementStrategy strategy = PlacementStrategy::NodeAware;
  if (result["trivial"].as<bool>()) {
    strategy = PlacementStrategy::Trivial;
  }

  if (0 == rank) {
    std::cout << "domain: " << x << "," << y << "," << z << "\n";
  }


  {
    size_t radius = 3;

    DistributedDomain dd(x, y, z);

    dd.set_methods(methods);
    dd.set_radius(radius);
    dd.set_placement(strategy);

    auto dh0 = dd.add_data<float>("d0");
    // auto dh1 = dd.add_data<float>("d1");
    // auto dh2 = dd.add_data<float>("d2");
    // auto dh3 = dd.add_data<float>("d3");

    dd.realize();

    MPI_Barrier(MPI_COMM_WORLD);

    // create a compute stream for each local domain
    std::vector<RcStream> computeStreams(dd.domains().size());
    for (size_t di = 0; di < dd.domains().size(); ++di) {
	    computeStreams[di] = RcStream(dd.domains()[di].gpu());
    }

    std::cerr << "init\n";
    for (size_t di = 0; di < dd.domains().size(); ++di) {
      auto &d = dd.domains()[di];
<<<<<<< HEAD
      d.set_device();
      dim3 dimBlock = Dim3::make_block_dim(d.raw_size(), 512);
      dim3 dimGrid = ((d.raw_size()) + Dim3(dimBlock) - 1) / (Dim3(dimBlock));
      init_kernel<<<dimGrid, dimBlock>>>(d.get_curr(dh0), d.origin(), d.raw_size(), 10);
=======
      CUDA_RUNTIME(cudaSetDevice(d.gpu()));
      init_kernel<<<dimGrid, dimBlock, 0, computeStreams[di]>>>(d.get_curr(dh0), d.origin(), d.raw_size(), 10);
>>>>>>> 8b19d2a8
      CUDA_RUNTIME(cudaDeviceSynchronize());
    }

    if (0)
      dd.write_paraview("init");

    for (size_t iter = 0; iter < 5; ++iter) {

      // launch operations on interior
      std::vector<std::vector<Rect3>> interiors = dd.interior();
      for (size_t di = 0; di < dd.domains().size(); ++di) {
        auto &d = dd.domains()[di];
        for (size_t si = 0; si < interiors[di].size(); ++si) {
          nvtxRangePush("launch");
          const Rect3 cr = interiors[di][si];
          const Accessor<float> src0 = d.get_curr_accessor<float>(dh0);
          const Accessor<float> dst0 = d.get_next_accessor<float>(dh0);
          std::cerr << rank << ": launch on region=" << cr << " (interior)\n";
          // std::cerr << src0.origin() << "=src0 origin\n";
          d.set_device();
<<<<<<< HEAD
          dim3 dimBlock = Dim3::make_block_dim(cr.hi-cr.lo, 512);
          dim3 dimGrid = ((cr.hi - cr.lo) + Dim3(dimBlock) - 1) / (Dim3(dimBlock));
          stencil_kernel<<<dimGrid, dimBlock, 0, computeStream>>>(dst0, src0, cr);
=======
          CUDA_RUNTIME(cudaGetLastError());
          stencil_kernel<<<128, 128,0, computeStreams[di]>>>(dst0, src0, cr);
>>>>>>> 8b19d2a8
          CUDA_RUNTIME(cudaGetLastError());
          nvtxRangePop(); // launch
          // CUDA_RUNTIME(cudaDeviceSynchronize());
        }
      }

      // exchange halo
      std::cerr << rank << ": exchange\n";
      dd.exchange();

      // operate on exterior
      std::vector<std::vector<Rect3>> exteriors = dd.exterior();
      for (size_t di = 0; di < dd.domains().size(); ++di) {
        auto &d = dd.domains()[di];
        for (size_t si = 0; si < exteriors[di].size(); ++si) {
          nvtxRangePush("launch");
          const Rect3 cr = exteriors[di][si];
          const Accessor<float> src0 = d.get_curr_accessor<float>(dh0);
          const Accessor<float> dst0 = d.get_next_accessor<float>(dh0);
          std::cerr << rank << ": launch on region=" << cr << " (exterior)\n";
          // std::cerr << src0.origin() << "=src0 origin\n";
          d.set_device();
<<<<<<< HEAD
          dim3 dimBlock = Dim3::make_block_dim(cr.hi-cr.lo, 512);
          dim3 dimGrid = ((cr.hi - cr.lo) + Dim3(dimBlock) - 1) / (Dim3(dimBlock));
          stencil_kernel<<<dimGrid, dimBlock,0,computeStream>>>(dst0, src0, cr);
=======
          stencil_kernel<<<128, 128,0,computeStreams[di]>>>(dst0, src0, cr);
>>>>>>> 8b19d2a8
          CUDA_RUNTIME(cudaGetLastError());
          nvtxRangePop(); // launch
          // CUDA_RUNTIME(cudaDeviceSynchronize());
        }
      }

      // wait for stencil to complete
      for (auto &s : computeStreams) {
        CUDA_RUNTIME(cudaStreamSynchronize(s));
      }

      // swap
      dd.swap();
    }

    if (0)
      dd.write_paraview("final");

  } // send domains out of scope before MPI_Finalize

  MPI_Finalize();

  return 0;
}<|MERGE_RESOLUTION|>--- conflicted
+++ resolved
@@ -208,15 +208,10 @@
     std::cerr << "init\n";
     for (size_t di = 0; di < dd.domains().size(); ++di) {
       auto &d = dd.domains()[di];
-<<<<<<< HEAD
       d.set_device();
       dim3 dimBlock = Dim3::make_block_dim(d.raw_size(), 512);
       dim3 dimGrid = ((d.raw_size()) + Dim3(dimBlock) - 1) / (Dim3(dimBlock));
-      init_kernel<<<dimGrid, dimBlock>>>(d.get_curr(dh0), d.origin(), d.raw_size(), 10);
-=======
-      CUDA_RUNTIME(cudaSetDevice(d.gpu()));
       init_kernel<<<dimGrid, dimBlock, 0, computeStreams[di]>>>(d.get_curr(dh0), d.origin(), d.raw_size(), 10);
->>>>>>> 8b19d2a8
       CUDA_RUNTIME(cudaDeviceSynchronize());
     }
 
@@ -237,14 +232,9 @@
           std::cerr << rank << ": launch on region=" << cr << " (interior)\n";
           // std::cerr << src0.origin() << "=src0 origin\n";
           d.set_device();
-<<<<<<< HEAD
           dim3 dimBlock = Dim3::make_block_dim(cr.hi-cr.lo, 512);
           dim3 dimGrid = ((cr.hi - cr.lo) + Dim3(dimBlock) - 1) / (Dim3(dimBlock));
-          stencil_kernel<<<dimGrid, dimBlock, 0, computeStream>>>(dst0, src0, cr);
-=======
-          CUDA_RUNTIME(cudaGetLastError());
-          stencil_kernel<<<128, 128,0, computeStreams[di]>>>(dst0, src0, cr);
->>>>>>> 8b19d2a8
+          stencil_kernel<<<dimGrid, dimBlock, 0, computeStreams[di]>>>(dst0, src0, cr);
           CUDA_RUNTIME(cudaGetLastError());
           nvtxRangePop(); // launch
           // CUDA_RUNTIME(cudaDeviceSynchronize());
@@ -267,13 +257,9 @@
           std::cerr << rank << ": launch on region=" << cr << " (exterior)\n";
           // std::cerr << src0.origin() << "=src0 origin\n";
           d.set_device();
-<<<<<<< HEAD
           dim3 dimBlock = Dim3::make_block_dim(cr.hi-cr.lo, 512);
           dim3 dimGrid = ((cr.hi - cr.lo) + Dim3(dimBlock) - 1) / (Dim3(dimBlock));
-          stencil_kernel<<<dimGrid, dimBlock,0,computeStream>>>(dst0, src0, cr);
-=======
-          stencil_kernel<<<128, 128,0,computeStreams[di]>>>(dst0, src0, cr);
->>>>>>> 8b19d2a8
+          stencil_kernel<<<dimGrid, dimBlock,0,computeStreams[di]>>>(dst0, src0, cr);
           CUDA_RUNTIME(cudaGetLastError());
           nvtxRangePop(); // launch
           // CUDA_RUNTIME(cudaDeviceSynchronize());
