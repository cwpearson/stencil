#include "stencil/stencil.hpp"

#include "statistics.hpp"

#include <mpi.h>

#include <iostream>
#include <map>
#include <numeric>
#include <vector>

int main(int argc, char **argv) {
  MPI_Init(&argc, &argv);

  const int worldRank = mpi::world_rank();
  const int worldSize = mpi::world_size();

  int numNodes;
  int ranksPerNode;
  {
    MpiTopology topo(MPI_COMM_WORLD);
    numNodes = worldSize / topo.colocated_size();
    ranksPerNode = topo.colocated_size();
  }

  // discover which ranks are on which nodes
  Machine machine = Machine::build(MPI_COMM_WORLD);

  // stencil config
  int nIters = 100;
  int x = 60;
  int y = 60;
  int z = 60;
  Radius radius = Radius::constant(1);
  int gpusPerRank = 1;

  if (argc > 1) {
    x = std::atoi(argv[1]);
    y = x;
    z = x;
  }

  // Determine stencil layout
  std::vector<int> gpus(gpusPerRank);
  std::iota(gpus.begin(), gpus.end(), 0);
  DistributedDomain *dd = new DistributedDomain(x, y, z);
  dd->set_radius(radius);
  dd->add_data<float>();
  dd->set_gpus(gpus);
  dd->do_placement();

  assert(gpus.size() == 1); // or we need to track this per GPU
  std::vector<std::vector<unsigned char>> sendBufs(worldSize);
  std::vector<std::vector<unsigned char>> recvBufs(worldSize);
  std::vector<MPI_Request> sendReqs(worldSize);
  std::vector<MPI_Request> recvReqs(worldSize);

  int selfMessages = 0;
  int coloMessages = 0;
  int nodeMessages = 0;

  const Dim3 myIdx = dd->get_placement()->get_idx(worldRank, 0);

  // figure out all my neighbors
  for (int dz = -1; dz <= 1; ++dz) {
    for (int dy = -1; dy <= 1; ++dy) {
      for (int dx = -1; dx <= 1; ++dx) {

        const Dim3 dir = Dim3(dx, dy, dz);
        if (dir == Dim3(0, 0, 0)) {
          continue;
        }

        const Topology::OptionalNeighbor srcNbr = dd->get_topology().get_neighbor(myIdx, dir);
        const Topology::OptionalNeighbor dstNbr = dd->get_topology().get_neighbor(myIdx, dir * -1);

        if (srcNbr.exists) {
          int srcRank = dd->get_placement()->get_rank(srcNbr.index);
          // the size of the send is equal to our halo
          const Dim3 sz = dd->get_placement()->subdomain_size(myIdx);
          const Dim3 ext = LocalDomain::halo_extent(dir * -1, sz, radius);
          const size_t nBytes = ext.flatten() * sizeof(float);
          recvBufs[srcRank].resize(recvBufs[srcRank].size() + nBytes);
        }

        if (dstNbr.exists) {
          int dstRank = dd->get_placement()->get_rank(srcNbr.index);
          // the size of the send is equal to the neighbor domains halo
          const Dim3 sz = dd->get_placement()->subdomain_size(dstNbr.index);
          const Dim3 ext = LocalDomain::halo_extent(dir * -1, sz, radius);
          const size_t nBytes = ext.flatten() * sizeof(float);
          sendBufs[dstRank].resize(sendBufs[dstRank].size() + nBytes);

          if (dstRank == worldRank) {
            selfMessages++;
          } else if (machine.node_of_rank(worldRank) == machine.node_of_rank(dstRank)) {
            coloMessages++;
          } else {
            nodeMessages++;
          }
        }
      }
    }
  }

  MPI_Allreduce(MPI_IN_PLACE, &selfMessages, 1, MPI_INT, MPI_SUM, MPI_COMM_WORLD);
  MPI_Allreduce(MPI_IN_PLACE, &coloMessages, 1, MPI_INT, MPI_SUM, MPI_COMM_WORLD);
  MPI_Allreduce(MPI_IN_PLACE, &nodeMessages, 1, MPI_INT, MPI_SUM, MPI_COMM_WORLD);

  Statistics statsFirst, statsTotal;

  for (int i = 0; i < nIters; ++i) {

    MPI_Barrier(MPI_COMM_WORLD);

    const double timeStart = MPI_Wtime();
    // do the MPI sends
    for (int dstRank = 0; dstRank < int(sendBufs.size()); ++dstRank) {
      std::vector<unsigned char> &buf = sendBufs[dstRank];
      MPI_Request &req = sendReqs[dstRank];
      MPI_Isend(buf.data(), buf.size(), MPI_BYTE, dstRank, 0, MPI_COMM_WORLD, &req);
      // LOG_DEBUG("Isend   to " << dstRank << " " << buf.size() << "B");
    }
    const double timeIsend = MPI_Wtime();
    asm volatile ("" ::: "memory");

    // do the MPI recvs
    for (int srcRank = 0; srcRank < int(recvBufs.size()); ++srcRank) {
      std::vector<unsigned char> &buf = sendBufs[srcRank];
      MPI_Request &req = recvReqs[srcRank];
      MPI_Irecv(buf.data(), buf.size(), MPI_BYTE, srcRank, 0, MPI_COMM_WORLD, &req);
      // LOG_DEBUG("Irecv from " << srcRank << " " << buf.size() << "B");
    }
    const double timeIrecv = MPI_Wtime();

    // poll recvs until we find the first that's done
    double timeFirst = 0;
    while (true) {
      for (auto &req : recvReqs) {
        int done = false;
        MPI_Test(&req, &done, MPI_STATUS_IGNORE);
        if (done) {
          timeFirst = MPI_Wtime();
          goto got_first;
        }
      }
    }
    got_first:

    // wait for all
    for (auto &req : sendReqs) {
      MPI_Wait(&req, MPI_STATUS_IGNORE);
    }
    for (auto &req : recvReqs) {
      MPI_Wait(&req, MPI_STATUS_IGNORE);
    }
    const double timeDone = MPI_Wtime();

    double durIsend = timeIsend - timeStart;
    double durIrecv = timeIrecv - timeIsend;
    double durFirst = timeFirst - timeIsend; // between last send and first recv
    double durWait = timeDone - timeIrecv;
    double durTotal = timeDone - timeStart;

    MPI_Allreduce(MPI_IN_PLACE, &durIsend, 1, MPI_DOUBLE, MPI_MAX, MPI_COMM_WORLD);
    MPI_Allreduce(MPI_IN_PLACE, &durIrecv, 1, MPI_DOUBLE, MPI_MAX, MPI_COMM_WORLD);
    MPI_Allreduce(MPI_IN_PLACE, &durWait, 1, MPI_DOUBLE, MPI_MAX, MPI_COMM_WORLD);
    MPI_Allreduce(MPI_IN_PLACE, &durTotal, 1, MPI_DOUBLE, MPI_MAX, MPI_COMM_WORLD);

    // avg time between last send and first recv
    MPI_Allreduce(MPI_IN_PLACE, &durFirst, 1, MPI_DOUBLE, MPI_SUM, MPI_COMM_WORLD);
    durFirst /= worldSize;

    statsTotal.insert(durTotal);
    statsFirst.insert(durFirst);
  }

  if (mpi::world_rank() == 0) {
    Dim3 sdSize = dd->get_placement()->subdomain_size(Dim3(0, 0, 0));
    printf("%d,%d,%d", x, y, z);
<<<<<<< HEAD
    printf(",%ld,%ld,%ld", sdSize.x, sdSize.y, sdSize.z);
    printf(",%d", numNodes);
=======
    printf(",%d,%d", numNodes, ranksPerNode);
>>>>>>> d30ce12e
    printf(",%d,%d,%d", selfMessages, coloMessages, nodeMessages);
    printf(",%e,%e", statsFirst.trimean(), statsTotal.trimean());
    std::cout << "\n";
  }

  delete dd;

  MPI_Finalize();
}<|MERGE_RESOLUTION|>--- conflicted
+++ resolved
@@ -122,7 +122,7 @@
       // LOG_DEBUG("Isend   to " << dstRank << " " << buf.size() << "B");
     }
     const double timeIsend = MPI_Wtime();
-    asm volatile ("" ::: "memory");
+    asm volatile("" ::: "memory");
 
     // do the MPI recvs
     for (int srcRank = 0; srcRank < int(recvBufs.size()); ++srcRank) {
@@ -145,7 +145,7 @@
         }
       }
     }
-    got_first:
+  got_first:
 
     // wait for all
     for (auto &req : sendReqs) {
@@ -178,12 +178,8 @@
   if (mpi::world_rank() == 0) {
     Dim3 sdSize = dd->get_placement()->subdomain_size(Dim3(0, 0, 0));
     printf("%d,%d,%d", x, y, z);
-<<<<<<< HEAD
+    printf(",%d,%d", numNodes, ranksPerNode);
     printf(",%ld,%ld,%ld", sdSize.x, sdSize.y, sdSize.z);
-    printf(",%d", numNodes);
-=======
-    printf(",%d,%d", numNodes, ranksPerNode);
->>>>>>> d30ce12e
     printf(",%d,%d,%d", selfMessages, coloMessages, nodeMessages);
     printf(",%e,%e", statsFirst.trimean(), statsTotal.trimean());
     std::cout << "\n";
